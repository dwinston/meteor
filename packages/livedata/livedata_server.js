--- conflicted
+++ resolved
@@ -334,11 +334,16 @@
     else
       self.universal_subs.push(sub);
 
-<<<<<<< HEAD
     // Store a function to re-run the handler in case we want to rerun
     // subscriptions, for example when the current user id changes
     sub._runHandler = function() {
-      var res = handler.apply(sub, params || []);
+      try {
+        var res = handler.apply(sub, params || []);
+      } catch (e) {
+        Meteor._debug("Internal exception while starting subscription", sub_id,
+                      e.stack);
+        return;
+      }
 
       // if Meteor._RemoteCollectionDriver is available (defined in
       // mongo-livedata), automatically wire up handlers that return a
@@ -352,25 +357,6 @@
     };
 
     sub._runHandler();
-=======
-    try {
-      var res = handler.apply(sub, params || []);
-    } catch (e) {
-      Meteor._debug("Internal exception while starting subscription", sub_id,
-                    e.stack);
-      return;
-    }
-
-    // if Meteor._RemoteCollectionDriver is available (defined in
-    // mongo-livedata), automatically wire up handlers that return a
-    // Cursor.  otherwise, the handler is completely responsible for
-    // delivering its own data messages and registering stop
-    // functions.
-    //
-    // XXX generalize
-    if (Meteor._RemoteCollectionDriver && (res instanceof Meteor._Mongo.Cursor))
-      sub._publishCursor(res);
->>>>>>> b112cf8f
   },
 
   // tear down specified subscription
