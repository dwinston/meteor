--- conflicted
+++ resolved
@@ -1,12 +1,6 @@
 #!/bin/bash
 
-<<<<<<< HEAD
-BUNDLE_VERSION=0.3.19 # 0.3.20 is already built but was not used. next
-# time you bump this version number, go to 0.3.21 and remove this
-# comment.
-=======
 BUNDLE_VERSION=0.3.23
->>>>>>> ebfac861
 
 # OS Check. Put here because here is where we download the precompiled
 # bundles that are arch specific.
